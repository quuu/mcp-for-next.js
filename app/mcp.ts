import { z } from "zod";
import { initializeMcpApiHandler } from "../lib/mcp-api-handler";

export const mcpHandler = initializeMcpApiHandler(
  (server) => {
    // Add more tools, resources, and prompts here
<<<<<<< HEAD
    server.tool("echo2", { message: z.string() }, async ({ message }) => ({
      content: [{ type: "text", text: `Tool echo: ${message}` }],
    }));
    server.tool("fetch-bank-balances", {}, async () => {
      return {
        content: [
          {
            type: "text",
            text: "Tool fetch-bank-balances: 1000",
          },
        ],
      };
    });
=======
    server.tool(
      "echo",
      "Returns the message you give it",
      { message: z.string() },
      async ({ message }) => ({
        content: [{ type: "text", text: `Tool echo: ${message}` }],
      })
    );
>>>>>>> 1d48806e
  },
  {
    capabilities: {
      tools: {
        echo2: {
          description: "Echo a message",
        },
        "fetch-bank-balances": {
          description: "Fetch bank balances",
        },
      },
    },
  }
);<|MERGE_RESOLUTION|>--- conflicted
+++ resolved
@@ -4,21 +4,6 @@
 export const mcpHandler = initializeMcpApiHandler(
   (server) => {
     // Add more tools, resources, and prompts here
-<<<<<<< HEAD
-    server.tool("echo2", { message: z.string() }, async ({ message }) => ({
-      content: [{ type: "text", text: `Tool echo: ${message}` }],
-    }));
-    server.tool("fetch-bank-balances", {}, async () => {
-      return {
-        content: [
-          {
-            type: "text",
-            text: "Tool fetch-bank-balances: 1000",
-          },
-        ],
-      };
-    });
-=======
     server.tool(
       "echo",
       "Returns the message you give it",
@@ -27,7 +12,6 @@
         content: [{ type: "text", text: `Tool echo: ${message}` }],
       })
     );
->>>>>>> 1d48806e
   },
   {
     capabilities: {
