--- conflicted
+++ resolved
@@ -8,12 +8,7 @@
     "start": "next start"
   },
   "dependencies": {
-<<<<<<< HEAD
-    "@modelcontextprotocol/sdk": "^1.10.1",
-    "express": "^5.1.0",
-=======
     "@modelcontextprotocol/sdk": "^1.10.2",
->>>>>>> 1d48806e
     "next": "15.2.4",
     "redis": "^4.7.0",
     "zod": "^3.24.2"
